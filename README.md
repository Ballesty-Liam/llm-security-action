--- conflicted
+++ resolved
@@ -33,13 +33,7 @@
 
       # 2) Run the LLM security Action
       - name: LLM Policy Scan
-<<<<<<< HEAD
         uses: Ballesty-Liam/llm-security-action@v1
-=======
-        uses: Ballesty-Liam/llm-security-action@main
->>>>>>> 65e7b15e
-
-
 ```
 
 That's it! The action will run on every push and PR, scanning your code for LLM security vulnerabilities.
